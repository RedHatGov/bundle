--- conflicted
+++ resolved
@@ -60,39 +60,7 @@
 
 func (o *DescribeOptions) Run(ctx context.Context) error {
 
-<<<<<<< HEAD
-	a := archive.NewArchiver()
-	var meta v1alpha2.Metadata
-
-	// Get archive with metadata
-	filesInArchive, err := bundle.ReadImageSet(a, o.From)
-
-	if err != nil {
-		return err
-	}
-
-	// Create workspace to work from
-	tmpdir, err := ioutil.TempDir(".", "metadata")
-	if err != nil {
-		return err
-	}
-	defer os.RemoveAll(tmpdir)
-
-	archive, ok := filesInArchive[config.MetadataBasePath]
-	if !ok {
-		return errors.New("metadata is not in archive")
-	}
-
-	klog.V(4).Info("Extracting incoming metadata")
-	if err := a.Extract(archive, config.MetadataBasePath, tmpdir); err != nil {
-		return err
-	}
-
-	workspace, err := storage.NewLocalBackend(tmpdir)
-
-=======
 	meta, err := bundle.ReadMetadataFromFile(ctx, o.From)
->>>>>>> 3c2903f5
 	if err != nil {
 		return fmt.Errorf("error retrieving metadata from %q: %v", o.From, err)
 	}
